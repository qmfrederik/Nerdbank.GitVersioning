﻿<Project Sdk="Microsoft.NET.Sdk">
  <PropertyGroup>
<<<<<<< HEAD
    <TargetFrameworks>netcoreapp2.0;net461</TargetFrameworks>
    <IsTool>true</IsTool>
=======
    <TargetFrameworks>netcoreapp1.0;net45</TargetFrameworks>
>>>>>>> f07c7cd5
    <AllowUnsafeBlocks>true</AllowUnsafeBlocks>

    <NuSpecFile>Nerdbank.GitVersioning.nuspec</NuSpecFile>

    <NoPackageAnalysis>true</NoPackageAnalysis>

    <!-- Note that https://github.com/NuGet/Home/issues/4694 prevents this from actually working. -->
    <developmentDependency>true</developmentDependency>

    <!-- We're going to include it by virtue of sending the whole bin dir to the build folder. -->
    <IncludeBuildOutput>false</IncludeBuildOutput>
    <TargetsForTfmSpecificContentInPackage>$(TargetsForTfmSpecificContentInPackage);PackBuildOutputs</TargetsForTfmSpecificContentInPackage>
    <CopyLocalLockFileAssemblies>true</CopyLocalLockFileAssemblies>
  </PropertyGroup>

  <Target Name="SetNuSpecPropertiesFinal" BeforeTargets="GenerateNuspec" DependsOnTargets="GetBuildVersion;SetNuSpecProperties">
    <PropertyGroup>
      <LibGit2SharpNativeBinaries>$(NuGetPackageRoot)libgit2sharp.nativebinaries\1.0.165\</LibGit2SharpNativeBinaries>
      <NuspecProperties>$(NuspecProperties);LicenseUrl=$(PackageLicenseUrl);Version=$(Version);BaseOutputPath=$(OutputPath);LibGit2SharpNativeBinaries=$(LibGit2SharpNativeBinaries)</NuspecProperties>
    </PropertyGroup>
  </Target>

  <Target Name="PackBuildOutputs" DependsOnTargets="SatelliteDllsProjectOutputGroup;DebugSymbolsProjectOutputGroup">
    <PropertyGroup>
      <BuildSubDir Condition=" '$(TargetFramework)' == 'netcoreapp1.0' ">MSBuildCore\</BuildSubDir>
      <BuildSubDir Condition=" '$(TargetFramework)' == 'net45' ">MSBuildFull\</BuildSubDir>
    </PropertyGroup>
    <Error Text="Unrecognized TargetFramework" Condition=" '$(BuildSubDir)' == '' " />
    <ItemGroup>
      <TfmSpecificPackageFile Include="
                        $(OutputPath)LibGit2Sharp.dll*;
                        $(OutputPath)MSBuildExtensionTask.dll;
                        $(OutputPath)Nerdbank.GitVersioning.*dll;
                        $(OutputPath)Newtonsoft.Json.dll;
                        $(OutputPath)Validation.dll;
               ">
        <PackagePath>build\$(BuildSubDir)</PackagePath>
      </TfmSpecificPackageFile>
      <!-- Package up the libgit2 native binaries -->
      <TfmSpecificPackageFile Include="@(None)" Condition=" '%(None.CopyToOutputDirectory)' == 'PreserveNewest' ">
        <PackagePath>build\$(BuildSubDir)%(None.Link)</PackagePath>
      </TfmSpecificPackageFile>
    </ItemGroup>
  </Target>

  <Target Name="ExpandForNpmPackage" DependsOnTargets="GenerateNuSpec" AfterTargets="GenerateNuSpec">
    <PropertyGroup>
      <NpmPackageLayoutDir>..\nerdbank-gitversioning.npm\out\nbgv.nuget\</NpmPackageLayoutDir>
    </PropertyGroup>
    <ItemGroup>
      <NpmPackageLayout Include="@(_PackageFiles)">
        <TargetPath Condition=" '%(_PackageFiles.PackagePath)' != '' ">$(NpmPackageLayoutDir)$([System.IO.Path]::GetDirectoryName('%(_PackageFiles.PackagePath)'))\%(FileName)%(Extension)</TargetPath>
        <TargetPath Condition=" '%(_PackageFiles.PackagePath)' == '' ">$(NpmPackageLayoutDir)%(FileName)%(Extension)</TargetPath>
      </NpmPackageLayout>
    </ItemGroup>
    <Copy SourceFiles="@(NpmPackageLayout)" DestinationFiles="@(NpmPackageLayout->'%(TargetPath)')" />
  </Target>

  <ItemGroup>
    <None Include="build\**">
      <Pack>true</Pack>
      <PackagePath>build\</PackagePath>
    </None>
    <None Include="buildCrossTargeting\**">
      <Pack>true</Pack>
      <PackagePath>buildCrossTargeting\</PackagePath>
    </None>
    <None Include="tools\**">
      <Pack>true</Pack>
      <PackagePath>tools\</PackagePath>
    </None>
    <None Include="readme.txt">
      <Pack>true</Pack>
      <PackagePath>readme.txt</PackagePath>
    </None>
  </ItemGroup>

  <ItemDefinitionGroup>
    <PackageReference>
      <PrivateAssets>all</PrivateAssets>
    </PackageReference>
    <ProjectReference>
      <PrivateAssets>all</PrivateAssets>
    </ProjectReference>
  </ItemDefinitionGroup>

  <ItemGroup>
    <PackageReference Include="Nerdbank.GitVersioning.LKG" Version="1.6.20-beta-gfea83a8c9e" />
  </ItemGroup>
  <ItemGroup>
    <ProjectReference Include="..\MSBuildExtensionTask\MSBuildExtensionTask.csproj" />
    <ProjectReference Include="..\NerdBank.GitVersioning\NerdBank.GitVersioning.csproj" />
  </ItemGroup>
  <ItemGroup>
    <Compile Include="..\Shared\**\*.cs" LinkBase="Shared" />
  </ItemGroup>
</Project><|MERGE_RESOLUTION|>--- conflicted
+++ resolved
@@ -1,11 +1,6 @@
 ﻿<Project Sdk="Microsoft.NET.Sdk">
   <PropertyGroup>
-<<<<<<< HEAD
     <TargetFrameworks>netcoreapp2.0;net461</TargetFrameworks>
-    <IsTool>true</IsTool>
-=======
-    <TargetFrameworks>netcoreapp1.0;net45</TargetFrameworks>
->>>>>>> f07c7cd5
     <AllowUnsafeBlocks>true</AllowUnsafeBlocks>
 
     <NuSpecFile>Nerdbank.GitVersioning.nuspec</NuSpecFile>
